import urllib.parse

import requests
from django.core.cache import cache
from netbox.plugins import get_plugin_config


class LibreNMSAPI:
    """
    Client to interact with the LibreNMS API and retrieve interface data for devices.
    """

    def __init__(self):
        self.librenms_url = get_plugin_config("netbox_librenms_plugin", "librenms_url")
        self.api_token = get_plugin_config("netbox_librenms_plugin", "api_token")
        self.cache_timeout = get_plugin_config(
            "netbox_librenms_plugin", "cache_timeout", 300
        )
        self.verify_ssl = get_plugin_config("netbox_librenms_plugin", "verify_ssl")

        if not self.librenms_url or not self.api_token:
            raise ValueError("LibrenMS URL or API token is not configured.")

        self.headers = {"X-Auth-Token": self.api_token}

    def get_librenms_id(self, obj):
        """
        Args:
            obj: NetBox device or VM object

        Returns:
            int: LibreNMS device ID if found, None otherwise

        Notes:
            Lookup order:
            1. Custom field 'librenms_id' on object
            2. Cached librenms_id value
            3. API lookup using:
                a. primary_ip
                b. primary IP's DNS name
                c. hostname if FQDN

            If found via API, stores ID in custom field if available,
            otherwise caches the value.
        """
        librenms_id = obj.custom_field_data.get("librenms_id")
        if librenms_id:
            return librenms_id

        # Check cache
        cache_key = f"librenms_device_id_{obj.id}"
        librenms_id = cache.get(cache_key)
        if librenms_id:
            return librenms_id

        # Determine dynamically from API
        ip_address = obj.primary_ip.address.ip if obj.primary_ip else None
        dns_name = obj.primary_ip.dns_name if obj.primary_ip else None
        hostname = obj.name if '.' in obj.name else None  # Consider as FQDN if it contains a dot

<<<<<<< HEAD
        librenms_id = self.get_device_id(ip_address=ip_address, hostname=hostname)

        if librenms_id:
            # Store in custom field if available
            if hasattr(obj, "custom_field_data"):
                obj.custom_field_data["librenms_id"] = librenms_id
                obj.save()
            else:
                # Otherwise use cache
                cache.set(cache_key, librenms_id, timeout=3600)

        return librenms_id

    def get_device_id_by_ip(self, ip_address):
        """
        Retrieve the device ID using the device's IP address.
        """
        try:
            response = requests.get(
                f"{self.librenms_url}/api/v0/devices/{ip_address}",
                headers=self.headers,
                timeout=10,
                verify=self.verify_ssl,
            )
            response.raise_for_status()
            device_data = response.json()["devices"][0]
            return device_data["device_id"]
        except (requests.exceptions.RequestException, IndexError, KeyError):
            return None

    def get_device_id_by_hostname(self, hostname):
        """
        Retrieve the device ID using the device's hostname.
        """
        try:
            response = requests.get(
                f"{self.librenms_url}/api/v0/devices/{hostname}",
                headers=self.headers,
                timeout=10,
                verify=self.verify_ssl,
            )
            response.raise_for_status()
            device_data = response.json()["devices"][0]
            return device_data["device_id"]
        except (requests.exceptions.RequestException, IndexError, KeyError):
            return None

    def get_device_id(self, ip_address=None, hostname=None):
        """
        Retrieve the device ID using IP address or hostname.

        Args:
            ip_address: Device's primary IP address
            hostname: Device's hostname

        Returns:
            int: LibreNMS device ID if found, None otherwise

        Notes:
            Tries IP lookup first, then falls back to hostname if needed.
            Both parameters are optional but at least one should be provided.
        """
        device_id = None
        # Try IP lookup first if available
        if ip_address:
            device_id = self.get_device_id_by_ip(ip_address)
            if device_id:
                return device_id
        # Fall back to hostname lookup
=======
        # Try IP address
        if ip_address:
            librenms_id = self.get_device_id_by_ip(ip_address)
            if librenms_id:
                self._store_librenms_id(obj, librenms_id)
                return librenms_id

        # Try primary IP's DNS name
        if dns_name:
            librenms_id = self.get_device_id_by_hostname(dns_name)
            if librenms_id:
                self._store_librenms_id(obj, librenms_id)
                return librenms_id

        # Try hostname if FQDN
>>>>>>> 212aa8cf
        if hostname:
            librenms_id = self.get_device_id_by_hostname(hostname)
            if librenms_id:
                self._store_librenms_id(obj, librenms_id)
                return librenms_id

        return None

    def _store_librenms_id(self, obj, librenms_id):
        # Store in custom field if available
        if hasattr(obj, "custom_field_data"):
            obj.custom_field_data["librenms_id"] = librenms_id
            obj.save()
        else:
            # Otherwise use cache
            cache_key = f"librenms_device_id_{obj.id}"
            cache.set(cache_key, librenms_id, timeout=3600)

    def get_device_info(self, device_id):
        """
        Fetch device information from LibreNMS using its primary IP.
        """

        try:
            response = requests.get(
                f"{self.librenms_url}/api/v0/devices/{device_id}",
                headers=self.headers,
                timeout=10,
                verify=self.verify_ssl,
            )
            if response.status_code == 200:
                device_data = response.json()["devices"][0]
                return True, device_data
            return False, None
        except requests.exceptions.RequestException:
            return False, None

    def get_ports(self, device_id):
        """
        Fetch ports data from LibreNMS for a device using its primary IP.
        """
        try:
            response = requests.get(
                f"{self.librenms_url}/api/v0/devices/{device_id}/ports",
                headers=self.headers,
                params={
                    "columns": "port_id,ifName,ifType,ifSpeed,ifAdminStatus,ifDescr,ifAlias,ifPhysAddress,ifMtu"
                },
                timeout=10,
                verify=self.verify_ssl,
            )
            response.raise_for_status()
            data = response.json()

            return data
        except requests.exceptions.HTTPError as e:
            if e.response.status_code == 404:
                return {"error": "Device not found in LibreNMS"}
            raise
        except requests.exceptions.RequestException as e:
            return {"error": f"Error connecting to LibreNMS: {str(e)}"}

    def add_device(self, data):
        """
        Add a device to LibreNMS.

        :param data: Dictionary containing device data
        :return: Dictionary with 'success' and 'message' keys
        """
        payload = {
            "hostname": data["hostname"],
            "version": data["snmp_version"],
            "force_add": False,
        }

        if data["snmp_version"] == "v2c":
            payload["community"] = data["community"]
        elif data["snmp_version"] == "v3":
            payload.update(
                {
                    "authlevel": data["authlevel"],
                    "authname": data["authname"],
                    "authpass": data["authpass"],
                    "authalgo": data["authalgo"],
                    "cryptopass": data["cryptopass"],
                    "cryptoalgo": data["cryptoalgo"],
                }
            )

        try:
            response = requests.post(
                f"{self.librenms_url}/api/v0/devices/",
                headers=self.headers,
                json=payload,
                timeout=20,
                verify=self.verify_ssl,
            )
            response.raise_for_status()
            result = response.json()
            return {
                "success": result.get("status") == "ok",
                "message": result.get("message", "Device added successfully."),
            }
        except requests.exceptions.RequestException as e:
            print(f"Error adding device: {str(e)}")
            return {"success": False, "message": str(e)}

    def update_device_field(self, device_id, field_data):
        """
        Update a specific field for a device in LibreNMS.

        :param hostname: Device hostname as ip address
        :param field_data: List of dictionaries containing field name and value
        e.g field_data = {
                "field": ["location", "override_sysLocation"],
                "data": [device.site.name, "1"]
            }

        :return: True if successful, False otherwise
        :return: Message indicating the result
        """
        try:
            response = requests.patch(
                f"{self.librenms_url}/api/v0/devices/{device_id}",
                headers=self.headers,
                json=field_data,
                timeout=10,
                verify=self.verify_ssl,
            )
            response.raise_for_status()

            result = response.json()

            if result.get("status") == "ok":
                return True, "Device fields updated successfully"
            else:
                return False, result.get("message", "Unknown error occurred")
        except requests.exceptions.RequestException as e:
            error_message = str(e)
            if hasattr(e.response, "json"):
                error_details = e.response.json()
                error_message = error_details.get("message", error_message)
            return False, error_message

    def get_locations(self):
        """
        Fetch locations data from LibreNMS.
        """
        try:
            response = requests.get(
                f"{self.librenms_url}/api/v0/resources/locations/",
                headers=self.headers,
                timeout=10,
                verify=self.verify_ssl,
            )
            response.raise_for_status()
            result = response.json()

            if "locations" in result:
                return True, result["locations"]
            else:
                return False, "No locations found or unexpected response format"
        except requests.exceptions.RequestException as e:
            error_message = str(e)
            return False, error_message

    def add_location(self, location_data):
        """
        Add a location to LibreNMS.

        :param location_data: Dictionary containing location data
        e.g location_data = {
                "location": site.name,
                "lat": str(site.latitude),
                "lng": str(site.longitude)
            }

        :return: True if successful, False otherwise
        :return: Message indicating the result
        """
        try:
            response = requests.post(
                f"{self.librenms_url}/api/v0/locations",
                headers=self.headers,
                json=location_data,
                timeout=10,
                verify=self.verify_ssl,
            )
            response.raise_for_status()

            result = response.json()
            if result.get("status") == "ok":
                location_id = result["message"].split("#")[-1]
                return True, {"id": location_id, "message": result["message"]}
            else:
                return False, result.get("message", "Unexpected response format")
        except requests.exceptions.RequestException as e:
            error_message = str(e)
            if hasattr(e.response, "json"):
                error_details = e.response.json()
                error_message = error_details.get("message", error_message)
            return False, error_message

    def update_location(self, location_name, location_data):
        """
        Update a location in LibreNMS.

        :param location_name: Location name
        :param location_data: Dictionary containing location data
        e.g location_data = {
                "lat": str(site.latitude),
                "lng": str(site.longitude)
            }

        :return: True if successful, False otherwise
        :return: Message indicating the result
        """
        try:
            encoded_location_name = urllib.parse.quote(location_name)
            response = requests.patch(
                f"{self.librenms_url}/api/v0/locations/{encoded_location_name}",
                headers=self.headers,
                json=location_data,
                timeout=10,
                verify=self.verify_ssl,
            )
            response.raise_for_status()
            result = response.json()
            if result.get("status") == "ok":
                return True, result["message"]
            else:
                return False, result.get("message", "Unexpected response format")
        except requests.exceptions.RequestException as e:
            error_message = str(e)
            if hasattr(e.response, "json"):
                error_details = e.response.json()
                error_message = error_details.get("message", error_message)
            return False, error_message

    def get_device_links(self, device_id):
        """
        Get links for a specific device from LibreNMS.

        Args:
            hostname: Device hostname or ID

        Returns:
            tuple: (success, data)
        """
        try:
            response = requests.get(
                f"{self.librenms_url}/api/v0/devices/{device_id}/links",
                headers=self.headers,
                timeout=10,
                verify=self.verify_ssl,
            )
            response.raise_for_status()
            return True, response.json()
        except requests.exceptions.RequestException as e:
            return False, str(e)<|MERGE_RESOLUTION|>--- conflicted
+++ resolved
@@ -58,77 +58,6 @@
         dns_name = obj.primary_ip.dns_name if obj.primary_ip else None
         hostname = obj.name if '.' in obj.name else None  # Consider as FQDN if it contains a dot
 
-<<<<<<< HEAD
-        librenms_id = self.get_device_id(ip_address=ip_address, hostname=hostname)
-
-        if librenms_id:
-            # Store in custom field if available
-            if hasattr(obj, "custom_field_data"):
-                obj.custom_field_data["librenms_id"] = librenms_id
-                obj.save()
-            else:
-                # Otherwise use cache
-                cache.set(cache_key, librenms_id, timeout=3600)
-
-        return librenms_id
-
-    def get_device_id_by_ip(self, ip_address):
-        """
-        Retrieve the device ID using the device's IP address.
-        """
-        try:
-            response = requests.get(
-                f"{self.librenms_url}/api/v0/devices/{ip_address}",
-                headers=self.headers,
-                timeout=10,
-                verify=self.verify_ssl,
-            )
-            response.raise_for_status()
-            device_data = response.json()["devices"][0]
-            return device_data["device_id"]
-        except (requests.exceptions.RequestException, IndexError, KeyError):
-            return None
-
-    def get_device_id_by_hostname(self, hostname):
-        """
-        Retrieve the device ID using the device's hostname.
-        """
-        try:
-            response = requests.get(
-                f"{self.librenms_url}/api/v0/devices/{hostname}",
-                headers=self.headers,
-                timeout=10,
-                verify=self.verify_ssl,
-            )
-            response.raise_for_status()
-            device_data = response.json()["devices"][0]
-            return device_data["device_id"]
-        except (requests.exceptions.RequestException, IndexError, KeyError):
-            return None
-
-    def get_device_id(self, ip_address=None, hostname=None):
-        """
-        Retrieve the device ID using IP address or hostname.
-
-        Args:
-            ip_address: Device's primary IP address
-            hostname: Device's hostname
-
-        Returns:
-            int: LibreNMS device ID if found, None otherwise
-
-        Notes:
-            Tries IP lookup first, then falls back to hostname if needed.
-            Both parameters are optional but at least one should be provided.
-        """
-        device_id = None
-        # Try IP lookup first if available
-        if ip_address:
-            device_id = self.get_device_id_by_ip(ip_address)
-            if device_id:
-                return device_id
-        # Fall back to hostname lookup
-=======
         # Try IP address
         if ip_address:
             librenms_id = self.get_device_id_by_ip(ip_address)
@@ -144,7 +73,6 @@
                 return librenms_id
 
         # Try hostname if FQDN
->>>>>>> 212aa8cf
         if hostname:
             librenms_id = self.get_device_id_by_hostname(hostname)
             if librenms_id:
@@ -207,50 +135,45 @@
         except requests.exceptions.RequestException as e:
             return {"error": f"Error connecting to LibreNMS: {str(e)}"}
 
-    def add_device(self, data):
+    def add_device(self, hostname, community, version):
         """
         Add a device to LibreNMS.
 
-        :param data: Dictionary containing device data
-        :return: Dictionary with 'success' and 'message' keys
-        """
-        payload = {
-            "hostname": data["hostname"],
-            "version": data["snmp_version"],
+        :param hostname: Device hostname as ip address
+        :param community: SNMP community
+        :param version: SNMP version (1, 2c, 3)
+
+        :return: True if successful, False otherwise
+        :return: Message indicating the result
+        """
+        data = {
+            "hostname": hostname,
+            "community": community,
+            "version": version,
             "force_add": False,
         }
 
-        if data["snmp_version"] == "v2c":
-            payload["community"] = data["community"]
-        elif data["snmp_version"] == "v3":
-            payload.update(
-                {
-                    "authlevel": data["authlevel"],
-                    "authname": data["authname"],
-                    "authpass": data["authpass"],
-                    "authalgo": data["authalgo"],
-                    "cryptopass": data["cryptopass"],
-                    "cryptoalgo": data["cryptoalgo"],
-                }
-            )
-
         try:
             response = requests.post(
-                f"{self.librenms_url}/api/v0/devices/",
-                headers=self.headers,
-                json=payload,
-                timeout=20,
-                verify=self.verify_ssl,
-            )
-            response.raise_for_status()
-            result = response.json()
-            return {
-                "success": result.get("status") == "ok",
-                "message": result.get("message", "Device added successfully."),
-            }
-        except requests.exceptions.RequestException as e:
-            print(f"Error adding device: {str(e)}")
-            return {"success": False, "message": str(e)}
+                f"{self.librenms_url}/api/v0/devices",
+                headers=self.headers,
+                json=data,
+                timeout=10,
+                verify=self.verify_ssl,
+            )
+            response.raise_for_status()
+
+            result = response.json()
+            if result.get("status") == "ok":
+                return True, "Device added successfully"
+            else:
+                return False, result.get("message", "Unknown error occurred")
+        except requests.exceptions.RequestException as e:
+            response_json = response.json()
+            error_message = response_json.get(
+                "message", f"Unknown error occurred {str(e)}"
+            )
+            return False, error_message
 
     def update_device_field(self, device_id, field_data):
         """
