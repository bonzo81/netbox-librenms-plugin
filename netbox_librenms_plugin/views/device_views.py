--- conflicted
+++ resolved
@@ -8,17 +8,20 @@
 from django.views import View
 from utilities.views import ViewTab, register_model_view
 
-<<<<<<< HEAD
 from netbox_librenms_plugin.tables import (
     LibreNMSCableTable,
     LibreNMSInterfaceTable,
     VCCableTable,
     VCInterfaceTable,
 )
-=======
-from netbox_librenms_plugin.tables import LibreNMSInterfaceTable, VCInterfaceTable
->>>>>>> d2a499b7
-
+
+from .base_views import (
+    BaseCableTableView,
+    BaseInterfaceTableView,
+    BaseIPAddressTableView,
+    BaseLibreNMSSyncView,
+    CacheMixin,
+)
 from .base_views import (
     BaseCableTableView,
     BaseInterfaceTableView,
